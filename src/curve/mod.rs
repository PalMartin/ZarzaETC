//
// curve/mod.cpp: Generic physical curve, with units
//
// Copyright (c) 2025 Pablo Álvarez Martín <pablo.alvmar12@gmail.com>
// Copyright (c) 2023 Gonzalo J. Carracedo <BatchDrake@gmail.com>
//
// This program is free software; you can redistribute it and/or
// modify it under the terms of the GNU Lesser General Public
// License as published by the Free Software Foundation; either
// version 3 of the License, or (at your option) any later version.
//
// This program is distributed in the hope that it will be useful,
// but WITHOUT ANY WARRANTY; without even the implied warranty of
// MERCHANTABILITY or FITNESS FOR A PARTICULAR PURPOSE.  See the GNU
// Lesser General Public License for more details.

// You should have received a copy of the GNU Lesser General Public License
// along with this program; if not, write to the Free Software Foundation,
// Inc., 51 Franklin Street, Fifth Floor, Boston, MA  02110-1301, USA.
//

use std::error::Error;
use csv::ReaderBuilder;
use csv::WriterBuilder;
use std::collections::BTreeMap;
use std::collections::HashSet;
use ordered_float::NotNan;

#[derive(Default, Clone, Debug)]
pub struct Curve {
    oob_right: f64,
    oob_left: f64,
    units_x: String,
    units_y: String,
    curve: BTreeMap<NotNan<f64>,f64>,
}

impl Curve {
    pub fn get_curve_mut(&mut self) -> &mut BTreeMap<NotNan<f64>, f64> {
        &mut self.curve
    }
    pub fn get_oob_left_mut(&mut self) -> &mut f64 {
        &mut self.oob_left
    }
    pub fn get_oob_right_mut(&mut self) -> &mut f64 {
        &mut self.oob_right
    }
    pub fn get_curve(self) -> BTreeMap<NotNan<f64>, f64> {
        self.curve
    }
    pub fn get_oob_left(self) -> f64 {
        self.oob_left.clone()
    }
    pub fn get_oob_right(self) -> f64 {
        self.oob_right.clone()
    }
}

pub enum CurveAxis {
    XAxis,
    YAxis,
}

<<<<<<< HEAD
//pub trait CurveDefault {
//    fn default() -> Self;
//}

=======
>>>>>>> 5cd39957
pub trait CurveOperations {
    fn is_oob(&self, x: NotNan<f64>) -> bool;
    fn bounds(&self) -> Option<(NotNan<f64>, NotNan<f64>)>;
    fn set_units(&mut self, axis: CurveAxis, units: String);
    fn integral(&self) -> f64;
    fn dist_mean(&self) -> f64;
    fn integrate(&mut self, k: f64);
    fn flip(&mut self);
    fn extend_left(&mut self);
    fn extend_right(&mut self);
    fn invert_axis(&mut self, axis: CurveAxis, factor: NotNan<f64>);
    fn x_points(&self) -> Vec<NotNan<f64>>;
    fn set(&mut self, x: NotNan<f64>, y: f64);
    fn get_point(&self, x: NotNan<f64>) -> f64;
    fn get_diff(&self, x: NotNan<f64>) -> f64;
    fn assign(&mut self, other: &Curve);
    fn from_existing(&mut self, other: &Curve, y_units: f64);
    fn clear(&mut self);
    fn debug(&self);
    fn load_curve(&mut self, path: &str) -> Result<(), Box<dyn Error>>;
    fn load_slice_dat(&mut self, path: &str, row_index: usize) -> Result<(), Box<dyn Error>>;
    fn save_curve(&self, path: &str) -> Result<(), Box<dyn Error>>;
}

pub trait BinaryCurveOperations<T> {
    fn scale_axis(&mut self, axis: CurveAxis, by_what: T);
    fn multiply(&mut self, by_what: T);
    fn add(&mut self, what: T);
}

impl CurveOperations for Curve {
<<<<<<< HEAD
=======
    fn bounds(&self) -> Option<(NotNan<f64>, NotNan<f64>)> {
        if self.curve.is_empty() {
            return None;
        }

        let first = *self.curve.first_key_value().unwrap().0;
        let last  = *self.curve.last_key_value().unwrap().0;

        return Some((first, last));
    }
>>>>>>> 5cd39957

    fn is_oob(&self, x: NotNan<f64>) -> bool {
        (match self.curve.first_key_value() {
            Some(first_x) => x < *first_x.0,
            None          => true,
        }) || (match self.curve.last_key_value() {
            Some(last_x)  => *last_x.0 < x,
            None          => true,
        })
    }

    fn set_units(&mut self, axis: CurveAxis, units: String) {
        match axis {
            CurveAxis::XAxis => self.units_x = units,
            CurveAxis::YAxis => self.units_y = units,
        };
    }

    fn integral(&self) -> f64 {  
        // Check if out of bounds
        if self.oob_right + self.oob_left != 0.0 {
            return f64::INFINITY * (self.oob_left + self.oob_right);
        } else if self.curve.is_empty() {
            return 0.0;
        } else {
            let mut accum = 0.0;
            let mut err = 0.0;

            // Initialize iterator
            let mut iter = self.curve.iter();
            // Get first point 
            let (&x0, &y0) = iter.next().unwrap();
            let mut x_prev = x0;
            let mut y_prev = y0;

            for (&x, &y) in iter {
                let dx = x - x_prev;
                let my = 0.5 * (y + y_prev);

                // Kahan summation
                let term_real = my * *dx - err;
                let tmp       = accum + term_real;
                let term_err  = tmp - accum;

                err = term_err - term_real;
                accum = tmp;

                x_prev = x;
                y_prev = y;
            }
            return accum;
        }
    }

    fn dist_mean(&self) -> f64 {
        // Curve is out of bounds
        if self.oob_right + self.oob_left != 0.0 {
            return 0.5 * (self.oob_left + self.oob_right);
        } else if self.curve.is_empty() {
            return 0.0;
        } else {
            let mut accum = 0.0;
            let mut err = 0.0;

            // Initialize iterator
            let mut iter = self.curve.iter();
            // Get first point 
            let (&x0, &y0) = iter.next().unwrap();
            let mut x_prev = x0;
            let mut y_prev = y0;

            for (&x, &y) in iter {
                let dx = x - x_prev;
                let my = 0.5 * (y + y_prev);
                let x_0 = 0.5 * *((x + x_prev));

                // Kahan summation
                let term_real = x_0 * my * *dx - err;
                let tmp = accum + term_real;
                let term_err = tmp - accum;

                err = term_err - term_real;
                accum = tmp;

                x_prev = x;
                y_prev = y;
            }
            return accum/self.integral();
        }
    }

    fn integrate(&mut self, k: f64) {
        // Initialize variables
        let mut accum = 0.0;
        let mut err = 0.0;

        self.oob_left = k;

        if self.curve.is_empty() {
            self.oob_right = k;
        } else if self.curve.len() == 1 {
            let x = *self.curve.keys().next().unwrap();
            self.curve.clear();
            self.curve.insert(x, k);
            self.oob_right = k;
        } else {
            // Initialize iterator
            let mut iter = self.curve.iter();
            
            // Get first point 
            let (&x0, &y0) = iter.next().unwrap();
            let mut x_prev = x0;
            let mut y_prev = y0;

            let mut new_pairs = BTreeMap::new();
            let mut dx: NotNan<f64> = NotNan::new(0.0).unwrap();

            for (&x, &y) in iter {
                dx = x - x_prev;

                // Kahan summation
                let term_real = 0.5 * (y + y_prev) * *dx - err;
                let tmp = accum + term_real;
                let term_err = tmp - accum;
        
                err = term_err - term_real;
                accum = tmp;
                
                new_pairs.insert(x, accum);

                x_prev = x;
                y_prev = y;
            }            
            new_pairs.insert(x0, k);
            let x_next = *self.curve.keys().last().unwrap() + dx;
            new_pairs.insert(x_next, *self.curve.values().last().unwrap() * *((*self.curve.keys().last().unwrap() - x_prev + dx)) + self.get_point(x_prev));
            
            self.curve = new_pairs;
            self.oob_right = accum;
        }
    }

    fn flip(&mut self) {
        // Unit flip
        std::mem::swap(&mut self.units_x, &mut self.units_y);

        // x & y coordinates flip
        let mut flip_crv = BTreeMap::new();
        for (&x, &y) in &self.curve {
            let y_notnan = NotNan::new(y).expect("flip(): NaN values in the X axis are forbidden");
            flip_crv.insert(y_notnan, *x);
        }
        self.curve = flip_crv;
    }

    fn extend_left(&mut self) {
        match self.bounds() {
            None               => panic!("extend_left(): curve is empty"),
            Some((first_x, _)) => self.oob_left = *first_x
        };
    }

    fn extend_right(&mut self) {
        match self.bounds() {
            None              => panic!("extend_right(): curve is empty"),
            Some((_, last_x)) => self.oob_right = *last_x
        };
    }

    fn invert_axis(&mut self, axis: CurveAxis, factor: NotNan<f64>) {
        //
        // While we can alter the values of the Y axis in-place, this is not
        // the case for the X axis, as this would break the ordering of the
        // underlaying tree. We have to instantiate a new BTreeMap, transferring
        // and converting the old values as new values.
        //
        match axis {
            CurveAxis::XAxis => {
                let mut new_pairs = BTreeMap::new();
                for (x, y) in self.curve.iter() {
                    let new_x = NotNan::new(*factor / x.into_inner());
                    new_pairs.insert(
                        new_x.expect(
                        "invert_axis(): NaN values in the X axis are forbidden"),
                        *y);
                }

                self.curve = new_pairs;
            }
            CurveAxis::YAxis => {
                for (_, y) in self.curve.iter_mut() {
                    *y = *factor / *y;
                }
            }
        }

        self.oob_left  = 1.0 / self.oob_left;
        self.oob_right = 1.0 / self.oob_right;
    }

    fn x_points(&self) -> Vec<NotNan<f64>> {
        self.curve.clone().into_keys().collect()
    } 

    fn set(&mut self, x: NotNan<f64>, y: f64) {
        self.curve.insert(x, y);
    }

    fn get_point(&self, x: NotNan<f64>) -> f64 {
        let Some((first_x, last_x)) = self.bounds() else {
            panic!("get_point(x): curve is empty");
        };

        if x < first_x {
            self.oob_left
        } else if x > last_x {
            self.oob_right
        } else {
            match self.curve.get(&x) {
                Some(y) => *y,
                None    => {
                    let (&x0, &y0) = self.curve.range(..x).next_back().unwrap();
                    let (&x1, &y1) = self.curve.range(x..).next().unwrap();
                    y0 + *((x - x0) * (y1 - y0) / (x1 - x0))
                }
            }
        }
    }

    fn get_diff(&self, x: NotNan<f64>) -> f64 {
        // There are several cases here:
        // 1. Diffing out of bounds returns zero
        // 2. Diffing in bounds depends whether we are in the edge between
        //    two segments or not.

        let Some((first_x, last_x)) = self.bounds() else {
            panic!("get_point(x): curve is empty");
        };

        if x < first_x || x >= last_x {
            0.0
        } else {
            // These are guaranteed to exist
            let mut left   = self.curve.range(..x);
            let mut right  = self.curve.range(x..);

            let (&x0, &y0) = left.next_back().unwrap();
            let (&x1, &y1) = right.next().unwrap();

            if x != x1 || x1 == last_x {
                // Middle of the segment, or edge of the last segment
                (y1 - y0) / *((x1 - x0))
            } else {
                // Edge of a segment. This is also guaranteed to exist, as
                // the previous condition is also applied for the last segment.
                let (&x2, &y2) = right.next().unwrap();
                (y2 - y0) / *((x2 - x0))
            }
        }
    }

<<<<<<< HEAD
    fn assign(&mut self, other: &Curve) { 
        let Some((&own_first_x, &_)) = self.curve.first_key_value() else { return; };
        let Some((&crv_first_x, &_)) = other.curve.first_key_value() else { return; };
        let Some((&own_last_x, &_)) = self.curve.last_key_value() else { return; };
        let Some((&crv_last_x, &_)) = other.curve.last_key_value() else { return; };
        // Nothing to add
        if other.curve.is_empty() {
            return;
        }
        // No curve
        if self.curve.is_empty() {
            self.curve = other.curve.clone();
        }
        // Assign middle part
        let mut new_pairs = BTreeMap::new();
        for (x, _) in self.curve.iter() {
            if !other.is_oob(*x) {
                new_pairs.insert(*x, other.get_point(*x));
=======
    // TODO: Check units!!!
    fn assign(&mut self, other: &Curve) {
        let self_bounds  = self.bounds();
        let other_bounds = other.bounds();

        // Check if there's something to assign
        if !other_bounds.is_none() {
            if self_bounds.is_none() {
                // Self is empty, assign directly
                self.curve     = other.curve.clone();
                self.oob_left  = other.oob_left;
                self.oob_right = other.oob_right;
            } else {
                // Self is not empty, check overlaps

                // Assign points that already exist in our curve
                for (x, y) in self.curve.iter_mut() {
                    if !other.is_oob(*x) {
                        *y = other.get_point(*x);
                    }
                }

                let (self_first_x, self_last_x)   = self_bounds.unwrap();
                let (other_first_x, other_last_x) = other_bounds.unwrap();

                // Curve longer to the left
                if other_first_x < self_first_x {
                    self.oob_left = other.oob_left;
                }

                // Curve longer to the right
                if self_last_x < other_last_x {
                    self.oob_right = other.oob_right;
                }

                // Assign everything else
                for (x, y) in other.curve.iter() {
                    self.curve.insert(*x, *y);
                }
>>>>>>> 5cd39957
            }
        }
    }

    fn from_existing(&mut self, other: &Curve, y_units: f64) {
        self.curve = other.curve.clone();
        self.oob_left  = other.oob_left;
        self.oob_right = other.oob_right;

        if y_units != 1.0 {
            self.oob_left  *= y_units;
            self.oob_right *= y_units;

            for (_, y) in self.curve.iter_mut() {
                *y *= y_units;
            }
        }
    }

    fn clear(&mut self) {
        self.curve.clear();
        self.oob_left = 0.0;
        self.oob_right = 0.0;
    }

    fn debug(&self) {
        for (x, y) in self.curve.iter() {
            print!("{} = {}, ", x, y)
        }
        println!();
    }

    fn load_curve(&mut self, path: &str) -> Result<(), Box<dyn Error>> {
        let mut rdr = ReaderBuilder::new().has_headers(false).delimiter(b',').from_path(path)?;
        let mut btree: BTreeMap<NotNan<f64>, f64> = BTreeMap::new();
        for result in rdr.records() {
            let record = result?;

            // Enserue CSV has 2 columns
            if record.len() != 2 { 
                return Err(format!("Invalid row format").into());
            }

            //  Show an error if a value is not a valid number
            let x: f64 = record[0].parse::<f64>().map_err(|_| format!("Invalid number"))?;
            let y: f64 = record[1].parse::<f64>().map_err(|_| format!("Invalid number"))?;

            let x_notnan = NotNan::new(x)?;//.map_err(|_| "NaN value encountered")?; -> not necessary with the previous error
            btree.insert(x_notnan, y);
        }
        self.curve = btree.clone();

        Ok(())
    }  

    fn load_slice_dat(&mut self, path: &str, row_index: usize) -> Result<(), Box<dyn Error>> {
        let mut rdr = ReaderBuilder::new().has_headers(true).delimiter(b',').from_path(path)?;
        let headers = rdr.headers()?.clone(); 
        let mut btree: BTreeMap<NotNan<f64>, f64> = BTreeMap::new();
        
        for (idx, result) in rdr.records().enumerate() {
            let record = result?;
            if idx == row_index { 
                for (i, header) in headers.iter().enumerate() { 
                    let x: f64 = header.parse().map_err(|_| format!("Invalid x value: {}", header))?;
                    let y: f64 = record[i].parse().map_err(|_| format!("Invalid y value at column {}", i))?;
    
                    let x_notnan = NotNan::new(x)?;
                    btree.insert(x_notnan, y);
                }
                self.curve = btree;
                return Ok(()); 
            }
        }
        Err(format!("Row index {} out of bounds", row_index).into())
    }

    fn save_curve(&self, path: &str) -> Result<(), Box<dyn Error>> {
        let mut wtr = WriterBuilder::new().has_headers(false).from_path(path).unwrap();
        //wtr.write_record(&["X", "Y"])?; -> uncomment if headers are necessary
        for (x, y) in self.curve.iter() {
            wtr.write_record(&[x.to_string(), y.to_string()]).unwrap();
        }
        wtr.flush().unwrap(); 
        Ok(())
    }
}

impl BinaryCurveOperations<f64> for Curve {
    fn scale_axis(&mut self, axis: CurveAxis, by_what: f64) {
        match axis {
            CurveAxis::XAxis => {
                let mut new_pairs = BTreeMap::new();
                for (x, y) in self.curve.iter() {
                    new_pairs.insert(*x * by_what, *y);
                }
                self.curve = new_pairs;
                self.oob_left  *= by_what;
                self.oob_right *= by_what;
            }
            CurveAxis::YAxis => self.multiply(by_what),
        }

        
    } 

    fn multiply(&mut self, by_what: f64) {
        for (_, y) in self.curve.iter_mut() {
            *y *= by_what;
        }

        self.oob_left  *= by_what;
        self.oob_right *= by_what;
    }

    fn add(&mut self, what: f64) {
        for (_, y) in self.curve.iter_mut() {
            *y += what;
        }

        self.oob_left  += what;
        self.oob_right += what;
    }
}

fn x_union(curve_a: &Curve, curve_b: &Curve) -> HashSet<NotNan<f64>> {
    let mut set: HashSet<NotNan<f64>> = HashSet::from_iter(
        curve_a.curve.keys().cloned());

    for (x, _) in curve_b.curve.iter() {
        set.insert(*x);
    }
    set
}

impl BinaryCurveOperations<&Curve> for Curve {
    fn scale_axis(&mut self, axis: CurveAxis, by_what: &Curve) {
        match axis {
            CurveAxis::XAxis => {
                let mut new_pairs = BTreeMap::new();
                for (x, y) in self.curve.iter() {
                    new_pairs.insert(*x * by_what.get_point(*x), *y);
                }
                self.curve = new_pairs;
                self.oob_left = by_what.oob_left;
                self.oob_right = by_what.oob_right;
            }
            CurveAxis::YAxis => {
                for (x, y) in self.curve.iter_mut() {
                    *y *= by_what.get_point(*x);
                }
            }
        }
    } 

    fn multiply(&mut self, by_what: &Curve) {
        let x_vals = x_union(self, by_what);
        for x in x_vals.iter() {
            self.curve.insert(*x, self.get_point(*x) * by_what.get_point(*x));
        }

        self.oob_left  *= by_what.oob_left;
        self.oob_right *= by_what.oob_right;
    }

    fn add(&mut self, what: &Curve) {
        let x_vals = x_union(self, what);

        for x in x_vals.iter() {
            self.curve.insert(*x, self.get_point(*x) + what.get_point(*x));
        }

        self.oob_left += what.oob_left;
        self.oob_right += what.oob_right;
    }
}
<|MERGE_RESOLUTION|>--- conflicted
+++ resolved
@@ -61,13 +61,6 @@
     YAxis,
 }
 
-<<<<<<< HEAD
-//pub trait CurveDefault {
-//    fn default() -> Self;
-//}
-
-=======
->>>>>>> 5cd39957
 pub trait CurveOperations {
     fn is_oob(&self, x: NotNan<f64>) -> bool;
     fn bounds(&self) -> Option<(NotNan<f64>, NotNan<f64>)>;
@@ -99,8 +92,6 @@
 }
 
 impl CurveOperations for Curve {
-<<<<<<< HEAD
-=======
     fn bounds(&self) -> Option<(NotNan<f64>, NotNan<f64>)> {
         if self.curve.is_empty() {
             return None;
@@ -111,7 +102,6 @@
 
         return Some((first, last));
     }
->>>>>>> 5cd39957
 
     fn is_oob(&self, x: NotNan<f64>) -> bool {
         (match self.curve.first_key_value() {
@@ -203,7 +193,7 @@
         }
     }
 
-    fn integrate(&mut self, k: f64) {
+    fn integrate(&mut self, k: f64) { 
         // Initialize variables
         let mut accum = 0.0;
         let mut err = 0.0;
@@ -373,26 +363,6 @@
         }
     }
 
-<<<<<<< HEAD
-    fn assign(&mut self, other: &Curve) { 
-        let Some((&own_first_x, &_)) = self.curve.first_key_value() else { return; };
-        let Some((&crv_first_x, &_)) = other.curve.first_key_value() else { return; };
-        let Some((&own_last_x, &_)) = self.curve.last_key_value() else { return; };
-        let Some((&crv_last_x, &_)) = other.curve.last_key_value() else { return; };
-        // Nothing to add
-        if other.curve.is_empty() {
-            return;
-        }
-        // No curve
-        if self.curve.is_empty() {
-            self.curve = other.curve.clone();
-        }
-        // Assign middle part
-        let mut new_pairs = BTreeMap::new();
-        for (x, _) in self.curve.iter() {
-            if !other.is_oob(*x) {
-                new_pairs.insert(*x, other.get_point(*x));
-=======
     // TODO: Check units!!!
     fn assign(&mut self, other: &Curve) {
         let self_bounds  = self.bounds();
@@ -432,7 +402,6 @@
                 for (x, y) in other.curve.iter() {
                     self.curve.insert(*x, *y);
                 }
->>>>>>> 5cd39957
             }
         }
     }
